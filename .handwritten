# Handwritten Files & Folders
#
# This file tracks files and folders that are maintained by hand. These files
# and folders will be left untouched when this repo is automatically synced
# with smithy-rs. Any file or folder not included in this list will be removed
# and replaced as a part of the sync. This config format ignores empty lines
# and lines that start with a hashmark (#).

# Folders

<<<<<<< HEAD
.cargo/
.github/
.git/
tools/
=======
/.cargo/
/.github/
/tools/
>>>>>>> 2ad8b0ab

# Files

/_config.yml
/.gitignore
/.handwritten_files
/CHANGELOG.md
/CODE_OF_CONDUCT.md
/CODEOWNERS
/CONTRIBUTING.md
/LICENSE
/NOTICE
/README.md<|MERGE_RESOLUTION|>--- conflicted
+++ resolved
@@ -8,16 +8,10 @@
 
 # Folders
 
-<<<<<<< HEAD
 .cargo/
 .github/
 .git/
 tools/
-=======
-/.cargo/
-/.github/
-/tools/
->>>>>>> 2ad8b0ab
 
 # Files
 
