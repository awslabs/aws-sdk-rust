--- conflicted
+++ resolved
@@ -18,7 +18,6 @@
       - name: install cargo audit
         run: cargo install cargo-audit
       - name: Run audit
-<<<<<<< HEAD
         run: cargo audit \
           # chrono, a Rust date-time crate we use for timestamp parsing was added
           # to the RustSec vulnerability database because of a call to localtime_r.
@@ -33,14 +32,4 @@
           --ignore RUSTSEC-2020-0071 \
           --ignore RUSTSEC-2020-0159 \
           # serde_cbor is being imported by criterion, a benchmarking crate. More info here https://github.com/awslabs/smithy-rs/issues/1044
-          --ignore RUSTSEC-2021-0127
-=======
-        # chrono, a Rust date-time crate we use for timestamp parsing was added
-        # to the RustSec vulnerability database because of a call to localtime_r.
-        #
-        # Chrono's only use is as an optional feature in `aws-smithy-types-convert`, for
-        # the narrow use-case of converting from the SDK's `DateTime` into chrono types,
-        # and we never invoke the problematic behavior that results from attempting to
-        # determine the local time of the current platform.
-        run: cargo audit --ignore RUSTSEC-2020-0071 --ignore RUSTSEC-2020-0159
->>>>>>> ced39859
+          --ignore RUSTSEC-2021-0127